// Package config
package config

import (
	"fmt"
	"log/slog"
	"os"
	"strconv"
	"strings"
	"time"
)

type Config struct {
	DatabaseURL                string
	MLApiURL                   string
	BatchSize                  int
	MaxWorkers                 int
	SleepInterval              time.Duration
	JobTimeout                 time.Duration
	FetchTimeout               time.Duration
	MaxUrlsPerNetloc           int
	BatchWriteInterval         time.Duration
	BatchWriteQueueSize        int
	NetlocCountRefreshInterval time.Duration
	RestrictedTLDs             []string
	AllowedPathPrefixes        []string
	IgnoreExtensions           []string
	// NEW: Configuration for the asynchronous writers
	StatusUpdateBatchSize  int
	StatusUpdateInterval   time.Duration
	ContentInsertBatchSize int
	ContentInsertInterval  time.Duration
	ContentInsertQueueSize int
	StatusUpdateQueueSize  int
<<<<<<< HEAD
	// NEW: Logging configuration
	LogFile  string
	LogLevel string
	// NEW: Redis and Bloom Filter Configuration
	RedisAddr            string
	RedisPassword        string
	RedisDB              int
	BloomFilterKey       string
	BloomFilterCapacity  int64
	BloomFilterErrorRate float64
=======
>>>>>>> d6e82235
}

func Load() (Config, error) {
	cfg := Config{}
	var missingVars []string

	cfg.DatabaseURL = getEnv("DATABASE_URL", "")
	cfg.MLApiURL = getEnv("ML_API_URL", "")

	if cfg.DatabaseURL == "" {
		missingVars = append(missingVars, "DATABASE_URL")
	}
	if cfg.MLApiURL == "" {
		missingVars = append(missingVars, "ML_API_URL")
	}
	if len(missingVars) > 0 {
		return cfg, fmt.Errorf("missing required environment variables: %s", strings.Join(missingVars, ", "))
	}

	var err error
	cfg.BatchSize, err = strconv.Atoi(getEnv("BATCH_SIZE", "500"))
	if err != nil {
		slog.Warn("Invalid BATCH_SIZE", "value", getEnv("BATCH_SIZE", "500"), "error", err)
		cfg.BatchSize = 500
	}
	cfg.MaxWorkers, _ = strconv.Atoi(getEnv("MAX_WORKERS", "50"))
	cfg.SleepInterval, _ = time.ParseDuration(getEnv("SLEEP_INTERVAL", "5s"))
	cfg.JobTimeout, _ = time.ParseDuration(getEnv("JOB_TIMEOUT", "15m"))
	cfg.FetchTimeout, _ = time.ParseDuration(getEnv("FETCH_TIMEOUT", "6s"))
	cfg.MaxUrlsPerNetloc, _ = strconv.Atoi(getEnv("MAX_URLS_PER_NETLOC", "130"))

	// Legacy batching config, still used for link insertion
	cfg.BatchWriteInterval, _ = time.ParseDuration(getEnv("BATCH_WRITE_INTERVAL", "10s"))
	cfg.BatchWriteQueueSize, _ = strconv.Atoi(getEnv("BATCH_WRITE_QUEUE_SIZE", "1000"))

	// NEW: Config for async writers
	cfg.NetlocCountRefreshInterval, _ = time.ParseDuration(getEnv("NETLOC_COUNT_REFRESH_INTERVAL", "20s"))
	cfg.StatusUpdateBatchSize, _ = strconv.Atoi(getEnv("STATUS_UPDATE_BATCH_SIZE", "500"))
	cfg.StatusUpdateInterval, _ = time.ParseDuration(getEnv("STATUS_UPDATE_INTERVAL", "2s"))
	cfg.StatusUpdateQueueSize, _ = strconv.Atoi(getEnv("STATUS_UPDATE_QUEUE_SIZE", "2000"))
	cfg.ContentInsertBatchSize, _ = strconv.Atoi(getEnv("CONTENT_INSERT_BATCH_SIZE", "250"))
	cfg.ContentInsertInterval, _ = time.ParseDuration(getEnv("CONTENT_INSERT_INTERVAL", "5s"))
	cfg.ContentInsertQueueSize, _ = strconv.Atoi(getEnv("CONTENT_INSERT_QUEUE_SIZE", "1000"))

	cfg.RestrictedTLDs = strings.Split(getEnv("RESTRICTED_TLDS", ".org,.edu"), ",")
	cfg.AllowedPathPrefixes = strings.Split(getEnv("ALLOWED_PATH_PREFIXES", "/blog"), ",")
	cfg.IgnoreExtensions = strings.Split(getEnv("IGNORE_EXTENSIONS", ".pdf,.jpg,.jpeg,.png,.gif,.zip,.rar,.exe,.mp3,.mp4,.avi,.mov,.dmg,.iso,.css,.js,.xml,.json,.gz,.tar,.tgz"), ",")

	// NEW: Load logging configuration from environment
	cfg.LogFile = getEnv("LOG_FILE", "logs/worker.log")
	cfg.LogLevel = getEnv("LOG_LEVEL", "info")

	// NEW: Load Redis and Bloom Filter configuration
	cfg.RedisAddr = getEnv("REDIS_ADDR", "localhost:6379")
	cfg.RedisPassword = getEnv("REDIS_PASSWORD", "") // No password by default
	cfg.RedisDB, _ = strconv.Atoi(getEnv("REDIS_DB", "0"))
	cfg.BloomFilterKey = getEnv("BLOOM_FILTER_KEY", "blogspy:urls_bloom")
	cfg.BloomFilterCapacity, _ = strconv.ParseInt(getEnv("BLOOM_FILTER_CAPACITY", "20000000"), 10, 64) // Default: 20 million
	cfg.BloomFilterErrorRate, _ = strconv.ParseFloat(getEnv("BLOOM_FILTER_ERROR_RATE", "0.0001"), 64)  // Default: 1 in 10,000

	return cfg, nil
}

func getEnv(key, defaultVal string) string {
	if value, exists := os.LookupEnv(key); exists {
		return value
	}
	return defaultVal
}<|MERGE_RESOLUTION|>--- conflicted
+++ resolved
@@ -32,7 +32,6 @@
 	ContentInsertInterval  time.Duration
 	ContentInsertQueueSize int
 	StatusUpdateQueueSize  int
-<<<<<<< HEAD
 	// NEW: Logging configuration
 	LogFile  string
 	LogLevel string
@@ -43,8 +42,6 @@
 	BloomFilterKey       string
 	BloomFilterCapacity  int64
 	BloomFilterErrorRate float64
-=======
->>>>>>> d6e82235
 }
 
 func Load() (Config, error) {
