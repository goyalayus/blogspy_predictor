// Package worker
package worker

import (
	"context"
	"encoding/json"
	"fmt"
	"log/slog"
	"net/url"
	"strings"
	"sync"
	"time"
	"worker/packages/config"
	"worker/packages/crawler"
	"worker/packages/db"
	"worker/packages/domain"
	"worker/packages/generated"

	"github.com/jackc/pgx/v5"
	"golang.org/x/sync/errgroup"
)

type Worker struct {
	cfg     config.Config
	storage *db.Storage
	crawler *crawler.Crawler
}

func New(cfg config.Config, storage *db.Storage, crawler *crawler.Crawler) *Worker {
	return &Worker{
		cfg:     cfg,
		storage: storage,
		crawler: crawler,
	}
}

func (w *Worker) ProcessJobs(ctx context.Context, jobType string, fromStatus, toStatus generated.CrawlStatus) {
	lockStart := time.Now()
	jobsList, err := w.storage.LockJobs(ctx, fromStatus, toStatus, int32(w.cfg.BatchSize))
	lockDuration := time.Since(lockStart)

	if err != nil {
		slog.Error("Failed to lock and update jobs", "type", jobType, "error", err)
		return
	}

	if len(jobsList) == 0 {
		return
	}

	slog.Info("Locked new job batch",
		"event", slog.GroupValue(
			slog.String("name", "JOB_BATCH_LOCKED"),
			slog.String("stage", "end"),
			slog.Float64("duration_ms", float64(lockDuration.Microseconds())/1000.0),
		),
		"details", slog.GroupValue(
			slog.Any("input", map[string]interface{}{
				"job_type":       jobType,
				"requested_size": w.cfg.BatchSize,
			}),
			slog.Any("output", map[string]interface{}{
				"locked_count": len(jobsList),
			}),
		),
	)

	g, gCtx := errgroup.WithContext(ctx)
	g.SetLimit(w.cfg.MaxWorkers)

	for _, job := range jobsList {
		currentJob := job
		g.Go(func() error {
			jobLogger := slog.With("correlation_id", fmt.Sprintf("job_%d", currentJob.ID))

			domainJob := domain.URLRecord{
				ID:  currentJob.ID,
				URL: currentJob.Url,
			}
			var err error
			if jobType == "classification" {
				err = w.processClassificationTask(gCtx, domainJob, jobLogger)
			} else {
				err = w.processCrawlTask(gCtx, domainJob, jobLogger)
			}
			if err != nil {
<<<<<<< HEAD
				jobLogger.Error("Task processing failed unexpectedly", "error", err)
=======
				slog.Error("Task processing failed unexpectedly", "job_id", currentJob.ID, "url", currentJob.Url, "error", err)
>>>>>>> d6e82235
			}
			return nil
		})
	}
	_ = g.Wait()
	slog.Info("Finished processing batch", "type", jobType, "count", len(jobsList))
}

func (w *Worker) processClassificationTask(ctx context.Context, job domain.URLRecord, jobLogger *slog.Logger) error {
	jobLogger.Info("Starting classification task", "event", slog.GroupValue(
		slog.String("name", "CLASSIFICATION_TASK_STARTED"),
		slog.String("stage", "start"),
	))

	fetchStart := time.Now()
	content, err := w.crawler.FetchAndParseContent(ctx, job.URL)
	fetchDuration := time.Since(fetchStart)

	if err != nil {
		jobLogger.Warn("Content fetch failed",
			"event", slog.GroupValue(slog.String("name", "CONTENT_FETCH_COMPLETED"), slog.String("stage", "end"), slog.Float64("duration_ms", float64(fetchDuration.Microseconds())/1000.0)),
			"details", slog.GroupValue(slog.Any("input", map[string]interface{}{"url": job.URL}), slog.Any("output", map[string]interface{}{"error": err.Error()})),
		)
		w.storage.EnqueueStatusUpdate(domain.StatusUpdateResult{ID: job.ID, Status: domain.Failed, ErrorMsg: err.Error()})
		return nil
	}

	jobLogger.Info("Content fetch completed",
		"event", slog.GroupValue(slog.String("name", "CONTENT_FETCH_COMPLETED"), slog.String("stage", "end"), slog.Float64("duration_ms", float64(fetchDuration.Microseconds())/1000.0)),
		"details", slog.GroupValue(
			slog.Any("input", map[string]interface{}{"url": job.URL}),
			slog.Any("output", map[string]interface{}{
				"final_url":        content.FinalURL,
				"is_html":          !content.IsNonHTML,
				"is_csr":           content.IsCSR,
				"language":         content.Language,
				"html_content_len": len(content.HTMLContent),
				"text_content_len": len(content.TextContent),
			}),
		),
	)

	if content.IsNonHTML {
		w.storage.EnqueueStatusUpdate(domain.StatusUpdateResult{
			ID:       job.ID,
			Status:   domain.Irrelevant,
			ErrorMsg: "Content-Type was not HTML",
		})
		return nil
	}
	if content.IsCSR {
		w.storage.EnqueueStatusUpdate(domain.StatusUpdateResult{
			ID:        job.ID,
			Status:    domain.Irrelevant,
			Rendering: domain.CSR,
			ErrorMsg:  "Detected Client-Side Rendering",
		})
		return nil
	}

<<<<<<< HEAD
	if content.Language != "eng" && content.Language != "" {
		errMsg := fmt.Sprintf("Non-English content detected (lang: %s)", content.Language)
		w.storage.EnqueueStatusUpdate(domain.StatusUpdateResult{ID: job.ID, Status: domain.Irrelevant, ErrorMsg: errMsg})
		return nil
	}

	reqBody := domain.PredictionRequest{URL: content.FinalURL, HTMLContent: content.HTMLContent, TextContent: content.TextContent}
	jsonBody, _ := json.Marshal(reqBody)

	apiCallStart := time.Now()
	httpReq, err := http.NewRequestWithContext(ctx, "POST", w.cfg.MLApiURL+"/predict", bytes.NewBuffer(jsonBody))
	if err != nil {
		jobLogger.Error("Failed to create prediction request object", "error", err)
		return fmt.Errorf("failed to create prediction request: %w", err)
	}
	httpReq.Header.Set("Content-Type", "application/json")
	resp, err := w.httpClient.Do(httpReq)
	apiCallDuration := time.Since(apiCallStart)

	if err != nil {
		jobLogger.Warn("ML API call failed", "event", slog.String("name", "ML_API_CALL_COMPLETED"), "duration_ms", float64(apiCallDuration.Microseconds())/1000.0, "error", err)
		w.storage.EnqueueStatusUpdate(domain.StatusUpdateResult{ID: job.ID, Status: domain.Failed, ErrorMsg: "Prediction API call failed: " + err.Error()})
		return nil
	}
	defer resp.Body.Close()

	if resp.StatusCode != http.StatusOK {
		bodyBytes, _ := io.ReadAll(resp.Body)
		errMsg := fmt.Sprintf("Prediction API returned non-200 status: %d - %s", resp.StatusCode, string(bodyBytes))
		w.storage.EnqueueStatusUpdate(domain.StatusUpdateResult{ID: job.ID, Status: domain.Failed, ErrorMsg: errMsg})
		return nil
	}

	var predResp domain.PredictionResponse
	if err := json.NewDecoder(resp.Body).Decode(&predResp); err != nil {
		w.storage.EnqueueStatusUpdate(domain.StatusUpdateResult{ID: job.ID, Status: domain.Failed, ErrorMsg: "Failed to decode prediction response: " + err.Error()})
		return nil
	}

	jobLogger.Info("ML API call completed", "event", slog.String("name", "ML_API_CALL_COMPLETED"), "is_personal_blog", predResp.IsPersonalBlog)

	if predResp.IsPersonalBlog {
		if _, err := w.handleCrawlLogic(ctx, job, content, jobLogger); err != nil {
			jobLogger.Error("Crawl logic failed, but enqueuing as complete anyway", "error", err)
		}
		w.storage.EnqueueContentInsert(domain.ContentInsertResult{
			ID: job.ID, Title: content.Title, Description: content.Description, TextContent: content.TextContent, Rendering: domain.SSR,
		})
	} else {
		w.storage.EnqueueStatusUpdate(domain.StatusUpdateResult{ID: job.ID, Status: domain.Irrelevant})
=======
	payload := map[string]any{
		"url":          content.FinalURL,
		"html_content": content.HTMLContent,
		"text_content": content.TextContent,
	}
	jsonPayload, err := json.Marshal(payload)
	if err != nil {
		slog.Error("Failed to marshal classification payload to JSON", "job_id", job.ID, "error", err)
		w.storage.EnqueueStatusUpdate(domain.StatusUpdateResult{
			ID:       job.ID,
			Status:   domain.Failed,
			ErrorMsg: "JSON marshaling failed",
		})
		return nil
	}

	err = w.storage.WithTransaction(ctx, func(qtx *generated.Queries, tx pgx.Tx) error {
		updateSQL := "UPDATE urls SET status = $1, processed_at = NOW() WHERE id = $2"
		if _, err := tx.Exec(ctx, updateSQL, generated.CrawlStatusClassifying, job.ID); err != nil {
			return err
		}

		_, err := qtx.EnqueueClassificationJob(ctx, generated.EnqueueClassificationJobParams{
			UrlID:   job.ID,
			Payload: jsonPayload,
		})
		return err
	})

	if err != nil {
		slog.Error("Failed to enqueue classification job transaction", "job_id", job.ID, "error", err)
		return err
>>>>>>> d6e82235
	}

	slog.Info("Successfully enqueued classification job", "job_id", job.ID, "url", job.URL)
	return nil
}

func (w *Worker) processCrawlTask(ctx context.Context, job domain.URLRecord, jobLogger *slog.Logger) error {
	jobLogger.Info("Starting crawl task", "event", slog.GroupValue(slog.String("name", "CRAWL_TASK_STARTED"), slog.String("stage", "start")))
	fetchStart := time.Now()
	content, err := w.crawler.FetchAndParseContent(ctx, job.URL)
	fetchDuration := time.Since(fetchStart)

	if err != nil {
		jobLogger.Warn("Content fetch failed", "event", slog.GroupValue(slog.String("name", "CONTENT_FETCH_COMPLETED"), slog.String("stage", "end"), slog.Float64("duration_ms", float64(fetchDuration.Microseconds())/1000.0)), "details", slog.GroupValue(slog.Any("error", err.Error())))
		w.storage.EnqueueStatusUpdate(domain.StatusUpdateResult{ID: job.ID, Status: domain.Failed, ErrorMsg: err.Error()})
		return nil
	}

	jobLogger.Info("Content fetch completed", "event", slog.GroupValue(slog.String("name", "CONTENT_FETCH_COMPLETED"), slog.String("stage", "end"), slog.Float64("duration_ms", float64(fetchDuration.Microseconds())/1000.0)))

	if content.IsNonHTML {
		w.storage.EnqueueContentInsert(domain.ContentInsertResult{ID: job.ID, Rendering: domain.SSR})
		return nil
	}
	if content.IsCSR {
		w.storage.EnqueueContentInsert(domain.ContentInsertResult{ID: job.ID, Rendering: domain.CSR})
		return nil
	}

	if _, err := w.handleCrawlLogic(ctx, job, content, jobLogger); err != nil {
		jobLogger.Error("Crawl logic failed, but enqueuing as complete anyway", "error", err)
	}
	w.storage.EnqueueContentInsert(domain.ContentInsertResult{
		ID: job.ID, Title: content.Title, Description: content.Description, TextContent: content.TextContent, Rendering: domain.SSR,
	})
	return nil
}

<<<<<<< HEAD
// =================================================================================
// MODIFIED SECTION: This logic has been completely rewritten for the new architecture.
// =================================================================================
func (w *Worker) handleCrawlLogic(ctx context.Context, job domain.URLRecord, content *domain.FetchedContent, jobLogger *slog.Logger) (int, error) {
	logicStart := time.Now()

	// Step 1: Extract all raw links from the page.
	newLinksRaw := w.crawler.ExtractLinks(content.GoqueryDoc, content.FinalURL, w.cfg.IgnoreExtensions)
	if len(newLinksRaw) == 0 {
		return 0, nil
=======
func (w *Worker) handleCrawlLogic(ctx context.Context, job domain.URLRecord, content *domain.FetchedContent) error {
	newLinksRaw := w.crawler.ExtractLinks(content.GoqueryDoc, content.FinalURL, w.cfg.IgnoreExtensions)
	if len(newLinksRaw) == 0 {
		return nil
	}

	linksByNetloc := make(map[string][]string)
	var allNetlocsFound []string
	netlocSet := make(map[string]struct{})
	for _, link := range newLinksRaw {
		parsed, err := url.Parse(link)
		if err != nil || parsed.Host == "" {
			continue
		}
		netloc := parsed.Host
		linksByNetloc[netloc] = append(linksByNetloc[netloc], link)
		if _, exists := netlocSet[netloc]; !exists {
			netlocSet[netloc] = struct{}{}
			allNetlocsFound = append(allNetlocsFound, netloc)
		}
	}
	if len(allNetlocsFound) == 0 {
		return nil
	}

	netlocCountsRows, err := w.storage.Queries.GetNetlocCounts(ctx, allNetlocsFound)
	if err != nil {
		return fmt.Errorf("crawl-logic: failed to get netloc counts: %w", err)
	}
	netlocCounts := make(map[string]int32)
	for _, row := range netlocCountsRows {
		netlocCounts[row.Netloc] = row.UrlCount
>>>>>>> d6e82235
	}

	// Step 2: Check against the bloom filter and database for existing URLs.
	// This is still a necessary step to prevent adding duplicates.
	// The bloom filter is used inside processLinkBatches, which is called by the linkWriter.
	// For the purpose of this function, we will rely on the DB check as the final arbiter.
	existingURLsRows, err := w.storage.Queries.GetExistingURLs(ctx, newLinksRaw)
	if err != nil {
		return 0, fmt.Errorf("crawl-logic: failed to check existing urls: %w", err)
	}
	existingURLs := make(map[string]struct{}, len(existingURLsRows))
	for _, urlStr := range existingURLsRows {
		existingURLs[urlStr] = struct{}{}
	}

<<<<<<< HEAD
	// Step 3: Pre-filter the links and group them by netloc.
	// We do this BEFORE calling Redis to avoid unnecessary network calls for links that are invalid
	// or have already been processed.
	candidatesByNetloc := make(map[string][]string)
	for _, link := range newLinksRaw {
		if _, exists := existingURLs[link]; exists {
			continue // Skip already known URLs.
		}
=======
	domainDecisionsRows, err := w.storage.Queries.GetDomainDecisions(ctx, allNetlocsFound)
	if err != nil {
		return fmt.Errorf("crawl-logic: failed to get domain decisions: %w", err)
	}
	domainDecisions := make(map[string]generated.CrawlStatus)
	for _, row := range domainDecisionsRows {
		domainDecisions[row.Netloc] = row.Status
	}

	linksToQueue := w.filterAndPrepareLinks(job, linksByNetloc, netlocCounts, existingURLs, domainDecisions)

	if len(linksToQueue) > 0 {
		w.storage.EnqueueLinks(domain.LinkBatch{SourceURLID: job.ID, NewLinks: linksToQueue})
	}
	return nil
}

func (w *Worker) filterAndPrepareLinks(
	job domain.URLRecord,
	linksByNetloc map[string][]string,
	netlocCounts map[string]int32,
	existingURLs map[string]struct{},
	domainDecisions map[string]generated.CrawlStatus,
) []domain.NewLink {
	sourceNetloc, err := url.Parse(job.URL)
	if err != nil {
		slog.Error("Could not parse source job URL", "url", job.URL, "error", err)
		return nil
	}
>>>>>>> d6e82235

		parsed, err := url.Parse(link)
		if err != nil || parsed.Host == "" {
			continue
		}
		netloc := parsed.Host

		// This is the preserved business logic for restricted TLDs.
		isRestricted := false
		for _, tld := range w.cfg.RestrictedTLDs {
			if strings.HasSuffix(netloc, tld) {
				isRestricted = true
				break
			}
		}
		if isRestricted {
			path := getPath(link)
			isAllowed := false
			for _, prefix := range w.cfg.AllowedPathPrefixes {
				if strings.HasPrefix(path, prefix) || path == "/" || path == "" {
					isAllowed = true
					break
				}
			}
			if !isAllowed {
				continue
			}
		}
		candidatesByNetloc[netloc] = append(candidatesByNetloc[netloc], link)
	}

	if len(candidatesByNetloc) == 0 {
		return 0, nil
	}

	// Step 4: Atomically reserve slots for each netloc using the Redis Lua script.
	// This is done concurrently for maximum performance.
	var wg sync.WaitGroup
	var mu sync.Mutex
	var finalLinksToQueue []domain.NewLink

	for netloc, urls := range candidatesByNetloc {
		wg.Add(1)
		go func(n string, u []string) {
			defer wg.Done()
			// The ReserveNetlocSlots function now handles the atomic check and increment.
			acceptedURLs, err := w.storage.ReserveNetlocSlots(ctx, n, u)
			if err != nil {
				jobLogger.Error("Failed to reserve netloc slots from Redis", "netloc", n, "error", err)
				return
			}
			if len(acceptedURLs) > 0 {
				mu.Lock()
				for _, acceptedURL := range acceptedURLs {
					finalLinksToQueue = append(finalLinksToQueue, domain.NewLink{
						URL:    acceptedURL,
						Netloc: n,
						Status: domain.PendingClassification, // Always default to pending classification.
					})
				}
				mu.Unlock()
			}
		}(netloc, urls)
	}
	wg.Wait()

	// Step 5: Enqueue the batch of links that were successfully reserved.
	if len(finalLinksToQueue) > 0 {
		w.storage.EnqueueLinks(domain.LinkBatch{SourceURLID: job.ID, NewLinks: finalLinksToQueue})
	}

	logicDuration := time.Since(logicStart)
	jobLogger.Info("Link filtering and reservation completed",
		"event", slog.GroupValue(slog.String("name", "LINK_FILTERING_COMPLETED"), slog.String("stage", "end"), slog.Float64("duration_ms", float64(logicDuration.Microseconds())/1000.0)),
		"details", slog.GroupValue(
			slog.Any("input", map[string]interface{}{"raw_link_count": len(newLinksRaw)}),
			slog.Any("output", map[string]interface{}{"queued_link_count": len(finalLinksToQueue)}),
		),
	)

	return len(finalLinksToQueue), nil
}

func getPath(rawURL string) string {
	if parsed, err := url.Parse(rawURL); err == nil {
		return parsed.Path
	}
	return ""
}<|MERGE_RESOLUTION|>--- conflicted
+++ resolved
@@ -2,10 +2,13 @@
 package worker
 
 import (
+	"bytes"
 	"context"
 	"encoding/json"
 	"fmt"
+	"io"
 	"log/slog"
+	"net/http"
 	"net/url"
 	"strings"
 	"sync"
@@ -16,21 +19,22 @@
 	"worker/packages/domain"
 	"worker/packages/generated"
 
-	"github.com/jackc/pgx/v5"
 	"golang.org/x/sync/errgroup"
 )
 
 type Worker struct {
-	cfg     config.Config
-	storage *db.Storage
-	crawler *crawler.Crawler
+	cfg        config.Config
+	storage    *db.Storage
+	crawler    *crawler.Crawler
+	httpClient *http.Client
 }
 
 func New(cfg config.Config, storage *db.Storage, crawler *crawler.Crawler) *Worker {
 	return &Worker{
-		cfg:     cfg,
-		storage: storage,
-		crawler: crawler,
+		cfg:        cfg,
+		storage:    storage,
+		crawler:    crawler,
+		httpClient: &http.Client{},
 	}
 }
 
@@ -84,11 +88,7 @@
 				err = w.processCrawlTask(gCtx, domainJob, jobLogger)
 			}
 			if err != nil {
-<<<<<<< HEAD
 				jobLogger.Error("Task processing failed unexpectedly", "error", err)
-=======
-				slog.Error("Task processing failed unexpectedly", "job_id", currentJob.ID, "url", currentJob.Url, "error", err)
->>>>>>> d6e82235
 			}
 			return nil
 		})
@@ -132,24 +132,14 @@
 	)
 
 	if content.IsNonHTML {
-		w.storage.EnqueueStatusUpdate(domain.StatusUpdateResult{
-			ID:       job.ID,
-			Status:   domain.Irrelevant,
-			ErrorMsg: "Content-Type was not HTML",
-		})
+		w.storage.EnqueueStatusUpdate(domain.StatusUpdateResult{ID: job.ID, Status: domain.Irrelevant, ErrorMsg: "Content-Type was not HTML"})
 		return nil
 	}
 	if content.IsCSR {
-		w.storage.EnqueueStatusUpdate(domain.StatusUpdateResult{
-			ID:        job.ID,
-			Status:    domain.Irrelevant,
-			Rendering: domain.CSR,
-			ErrorMsg:  "Detected Client-Side Rendering",
-		})
-		return nil
-	}
-
-<<<<<<< HEAD
+		w.storage.EnqueueStatusUpdate(domain.StatusUpdateResult{ID: job.ID, Status: domain.Irrelevant, Rendering: domain.CSR, ErrorMsg: "Detected Client-Side Rendering"})
+		return nil
+	}
+
 	if content.Language != "eng" && content.Language != "" {
 		errMsg := fmt.Sprintf("Non-English content detected (lang: %s)", content.Language)
 		w.storage.EnqueueStatusUpdate(domain.StatusUpdateResult{ID: job.ID, Status: domain.Irrelevant, ErrorMsg: errMsg})
@@ -200,43 +190,7 @@
 		})
 	} else {
 		w.storage.EnqueueStatusUpdate(domain.StatusUpdateResult{ID: job.ID, Status: domain.Irrelevant})
-=======
-	payload := map[string]any{
-		"url":          content.FinalURL,
-		"html_content": content.HTMLContent,
-		"text_content": content.TextContent,
-	}
-	jsonPayload, err := json.Marshal(payload)
-	if err != nil {
-		slog.Error("Failed to marshal classification payload to JSON", "job_id", job.ID, "error", err)
-		w.storage.EnqueueStatusUpdate(domain.StatusUpdateResult{
-			ID:       job.ID,
-			Status:   domain.Failed,
-			ErrorMsg: "JSON marshaling failed",
-		})
-		return nil
-	}
-
-	err = w.storage.WithTransaction(ctx, func(qtx *generated.Queries, tx pgx.Tx) error {
-		updateSQL := "UPDATE urls SET status = $1, processed_at = NOW() WHERE id = $2"
-		if _, err := tx.Exec(ctx, updateSQL, generated.CrawlStatusClassifying, job.ID); err != nil {
-			return err
-		}
-
-		_, err := qtx.EnqueueClassificationJob(ctx, generated.EnqueueClassificationJobParams{
-			UrlID:   job.ID,
-			Payload: jsonPayload,
-		})
-		return err
-	})
-
-	if err != nil {
-		slog.Error("Failed to enqueue classification job transaction", "job_id", job.ID, "error", err)
-		return err
->>>>>>> d6e82235
-	}
-
-	slog.Info("Successfully enqueued classification job", "job_id", job.ID, "url", job.URL)
+	}
 	return nil
 }
 
@@ -272,7 +226,6 @@
 	return nil
 }
 
-<<<<<<< HEAD
 // =================================================================================
 // MODIFIED SECTION: This logic has been completely rewritten for the new architecture.
 // =================================================================================
@@ -283,40 +236,6 @@
 	newLinksRaw := w.crawler.ExtractLinks(content.GoqueryDoc, content.FinalURL, w.cfg.IgnoreExtensions)
 	if len(newLinksRaw) == 0 {
 		return 0, nil
-=======
-func (w *Worker) handleCrawlLogic(ctx context.Context, job domain.URLRecord, content *domain.FetchedContent) error {
-	newLinksRaw := w.crawler.ExtractLinks(content.GoqueryDoc, content.FinalURL, w.cfg.IgnoreExtensions)
-	if len(newLinksRaw) == 0 {
-		return nil
-	}
-
-	linksByNetloc := make(map[string][]string)
-	var allNetlocsFound []string
-	netlocSet := make(map[string]struct{})
-	for _, link := range newLinksRaw {
-		parsed, err := url.Parse(link)
-		if err != nil || parsed.Host == "" {
-			continue
-		}
-		netloc := parsed.Host
-		linksByNetloc[netloc] = append(linksByNetloc[netloc], link)
-		if _, exists := netlocSet[netloc]; !exists {
-			netlocSet[netloc] = struct{}{}
-			allNetlocsFound = append(allNetlocsFound, netloc)
-		}
-	}
-	if len(allNetlocsFound) == 0 {
-		return nil
-	}
-
-	netlocCountsRows, err := w.storage.Queries.GetNetlocCounts(ctx, allNetlocsFound)
-	if err != nil {
-		return fmt.Errorf("crawl-logic: failed to get netloc counts: %w", err)
-	}
-	netlocCounts := make(map[string]int32)
-	for _, row := range netlocCountsRows {
-		netlocCounts[row.Netloc] = row.UrlCount
->>>>>>> d6e82235
 	}
 
 	// Step 2: Check against the bloom filter and database for existing URLs.
@@ -332,7 +251,6 @@
 		existingURLs[urlStr] = struct{}{}
 	}
 
-<<<<<<< HEAD
 	// Step 3: Pre-filter the links and group them by netloc.
 	// We do this BEFORE calling Redis to avoid unnecessary network calls for links that are invalid
 	// or have already been processed.
@@ -341,37 +259,6 @@
 		if _, exists := existingURLs[link]; exists {
 			continue // Skip already known URLs.
 		}
-=======
-	domainDecisionsRows, err := w.storage.Queries.GetDomainDecisions(ctx, allNetlocsFound)
-	if err != nil {
-		return fmt.Errorf("crawl-logic: failed to get domain decisions: %w", err)
-	}
-	domainDecisions := make(map[string]generated.CrawlStatus)
-	for _, row := range domainDecisionsRows {
-		domainDecisions[row.Netloc] = row.Status
-	}
-
-	linksToQueue := w.filterAndPrepareLinks(job, linksByNetloc, netlocCounts, existingURLs, domainDecisions)
-
-	if len(linksToQueue) > 0 {
-		w.storage.EnqueueLinks(domain.LinkBatch{SourceURLID: job.ID, NewLinks: linksToQueue})
-	}
-	return nil
-}
-
-func (w *Worker) filterAndPrepareLinks(
-	job domain.URLRecord,
-	linksByNetloc map[string][]string,
-	netlocCounts map[string]int32,
-	existingURLs map[string]struct{},
-	domainDecisions map[string]generated.CrawlStatus,
-) []domain.NewLink {
-	sourceNetloc, err := url.Parse(job.URL)
-	if err != nil {
-		slog.Error("Could not parse source job URL", "url", job.URL, "error", err)
-		return nil
-	}
->>>>>>> d6e82235
 
 		parsed, err := url.Parse(link)
 		if err != nil || parsed.Host == "" {
