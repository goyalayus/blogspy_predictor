package main

import (
	"context"
	"io"
	"log/slog"
	"os"
	"os/signal"
	"path/filepath"
	"strings"
	"syscall"
	"time"
	"worker/packages/config"
	"worker/packages/db"
	"worker/packages/metrics"

<<<<<<< HEAD
	"gopkg.in/natefinch/lumberjack.v2"
=======
const (
	pendingCounterName = "pending_urls_count"
>>>>>>> d6e82235
)

func setupLogger(cfg config.Config) {
	var level slog.Level
	switch strings.ToLower(cfg.LogLevel) {
	case "debug":
		level = slog.LevelDebug
	case "warn":
		level = slog.LevelWarn
	case "error":
		level = slog.LevelError
	default:
		level = slog.LevelInfo
	}

	logDir := filepath.Dir(cfg.LogFile)
	if err := os.MkdirAll(logDir, 0750); err != nil {
		slog.New(slog.NewJSONHandler(os.Stderr, nil)).Error(
			"Failed to create log directory", "path", logDir, "error", err,
		)
	}

	logRotator := &lumberjack.Logger{
		Filename:   cfg.LogFile,
		MaxSize:    5,
		MaxBackups: 3,
		MaxAge:     30,
		Compress:   true,
	}

	multiWriter := io.MultiWriter(os.Stdout, logRotator)

	handler := slog.NewJSONHandler(multiWriter, &slog.HandlerOptions{
		Level: level,
		ReplaceAttr: func(groups []string, a slog.Attr) slog.Attr {
			if a.Key == slog.TimeKey {
				a.Value = slog.StringValue(a.Value.Time().Format(time.RFC3339Nano))
			}
			return a
		},
	}).WithAttrs([]slog.Attr{slog.String("service", "go-reaper")})

	logger := slog.New(handler)
	slog.SetDefault(logger)
}

func main() {
	tempCfg, err := config.Load()
	if err != nil {
		slog.New(slog.NewJSONHandler(os.Stderr, nil)).Error("FATAL: Failed to load configuration for logger setup", "error", err)
		os.Exit(1)
	}
	setupLogger(tempCfg)

	ctx, stop := signal.NotifyContext(context.Background(), syscall.SIGINT, syscall.SIGTERM)
	defer stop()

	slog.Info("--- Starting BlogSpy Go Reaper ---")

	cfg, err := config.Load()
	if err != nil {
		slog.Error("Failed to load configuration", "error", err)
		os.Exit(1)
	}

	go metrics.ExposeMetrics("0.0.0.0:9093")

	storage, err := db.New(ctx, cfg)
	if err != nil {
		slog.Error("Failed to initialize database", "error", err)
		os.Exit(1)
	}
	defer storage.Close()

<<<<<<< HEAD
	mainTicker := time.NewTicker(10 * time.Second)
=======
	mainTicker := time.NewTicker(20 * time.Second)
>>>>>>> d6e82235
	defer mainTicker.Stop()

	stalledJobTicker := time.NewTicker(15 * time.Minute)
	defer stalledJobTicker.Stop()

	orphanCheckTicker := time.NewTicker(30 * time.Minute)
	defer orphanCheckTicker.Stop()

	stalledClassifyTicker := time.NewTicker(5 * time.Minute)
	defer stalledClassifyTicker.Stop()

	slog.Info("Reaper tasks scheduled",
<<<<<<< HEAD
		"url_counts_refresh", "10s",
		"stalled_job_reset", "15m",
=======
		"pending_count_refresh", "20s",
		"netloc_count_refresh", cfg.NetlocCountRefreshInterval.String(),
		"stalled_crawl_reset", "15m",
>>>>>>> d6e82235
		"orphan_job_check", "30m",
		"stalled_classify_reset", "5m",
	)

	go func() {
<<<<<<< HEAD
		if err := storage.RehydrateNetlocCounts(ctx); err != nil {
			slog.Error("FATAL: Netloc count rehydration failed on startup. Workers may behave incorrectly.", "error", err)
		}

		if err := storage.RehydrateBloomFilter(context.Background()); err != nil {
			slog.Error("Bloom filter rehydration failed on startup", "error", err)
		}

		_ = storage.RefreshPendingURLCount(ctx)
		_ = storage.RefreshTotalURLCount(ctx)
		_ = storage.ResetStalledJobs(ctx)
		_ = storage.ResetOrphanedJobs(ctx)
=======
		slog.Info("Performing initial startup maintenance run...")
		if err := storage.RefreshPendingURLCount(ctx, pendingCounterName); err != nil {
			slog.Error("Startup: Failed to refresh pending URL count", "error", err)
		}
		if err := storage.RefreshNetlocCounts(ctx); err != nil {
			slog.Error("Startup: Failed to refresh netloc counts cache", "error", err)
		}
		if err := storage.ResetStalledJobs(ctx); err != nil {
			slog.Error("Startup: Failed to reset stalled jobs", "error", err)
		}
		if err := storage.ResetOrphanedJobs(ctx); err != nil {
			slog.Error("Startup: Failed to reset orphaned jobs", "error", err)
		}
		if err := storage.ResetStalledClassificationJobs(ctx, "5m"); err != nil {
			slog.Error("Startup: Failed to reset stalled classification jobs", "error", err)
		}
		slog.Info("Initial startup maintenance run complete.")
>>>>>>> d6e82235
	}()

	for {
		select {
		case <-ctx.Done():
			slog.Info("Shutdown signal received. Exiting...")
			return

		case <-mainTicker.C:
<<<<<<< HEAD
			if err := storage.RefreshPendingURLCount(ctx); err != nil {
				slog.Error("Failed to refresh pending URL count", "error", err)
			}
			if err := storage.RefreshTotalURLCount(ctx); err != nil {
				slog.Error("Failed to refresh total URL count", "error", err)
=======
			if err := storage.RefreshPendingURLCount(ctx, pendingCounterName); err != nil {
				slog.Error("Failed to refresh pending URL count", "error", err)
			}

		case <-netlocCacheTicker.C:
			slog.Info("Refreshing netloc counts cache")
			if err := storage.RefreshNetlocCounts(ctx); err != nil {
				slog.Error("Failed to refresh netloc counts cache", "error", err)
>>>>>>> d6e82235
			}

		case <-stalledJobTicker.C:
<<<<<<< HEAD
			if err := storage.ResetStalledJobs(ctx); err != nil {
				slog.Error("Failed to reset stalled jobs", "error", err)
			}
		case <-orphanCheckTicker.C:
=======
			slog.Info("Resetting stalled crawl/classify jobs in 'urls' table")
			if err := storage.ResetStalledJobs(ctx); err != nil {
				slog.Error("Failed to reset stalled jobs", "error", err)
			}

		case <-orphanCheckTicker.C:
			slog.Info("Checking for orphaned completed jobs")
>>>>>>> d6e82235
			if err := storage.ResetOrphanedJobs(ctx); err != nil {
				slog.Error("Failed to reset orphaned jobs", "error", err)
			}

		case <-stalledClassifyTicker.C:
			slog.Info("Resetting stalled classification jobs in 'classification_queue' table")
			if err := storage.ResetStalledClassificationJobs(ctx, "5m"); err != nil {
				slog.Error("Failed to reset stalled classification jobs", "error", err)
			}
		}
	}
}<|MERGE_RESOLUTION|>--- conflicted
+++ resolved
@@ -14,12 +14,7 @@
 	"worker/packages/db"
 	"worker/packages/metrics"
 
-<<<<<<< HEAD
 	"gopkg.in/natefinch/lumberjack.v2"
-=======
-const (
-	pendingCounterName = "pending_urls_count"
->>>>>>> d6e82235
 )
 
 func setupLogger(cfg config.Config) {
@@ -94,11 +89,7 @@
 	}
 	defer storage.Close()
 
-<<<<<<< HEAD
 	mainTicker := time.NewTicker(10 * time.Second)
-=======
-	mainTicker := time.NewTicker(20 * time.Second)
->>>>>>> d6e82235
 	defer mainTicker.Stop()
 
 	stalledJobTicker := time.NewTicker(15 * time.Minute)
@@ -107,24 +98,13 @@
 	orphanCheckTicker := time.NewTicker(30 * time.Minute)
 	defer orphanCheckTicker.Stop()
 
-	stalledClassifyTicker := time.NewTicker(5 * time.Minute)
-	defer stalledClassifyTicker.Stop()
-
 	slog.Info("Reaper tasks scheduled",
-<<<<<<< HEAD
 		"url_counts_refresh", "10s",
 		"stalled_job_reset", "15m",
-=======
-		"pending_count_refresh", "20s",
-		"netloc_count_refresh", cfg.NetlocCountRefreshInterval.String(),
-		"stalled_crawl_reset", "15m",
->>>>>>> d6e82235
 		"orphan_job_check", "30m",
-		"stalled_classify_reset", "5m",
 	)
 
 	go func() {
-<<<<<<< HEAD
 		if err := storage.RehydrateNetlocCounts(ctx); err != nil {
 			slog.Error("FATAL: Netloc count rehydration failed on startup. Workers may behave incorrectly.", "error", err)
 		}
@@ -137,25 +117,6 @@
 		_ = storage.RefreshTotalURLCount(ctx)
 		_ = storage.ResetStalledJobs(ctx)
 		_ = storage.ResetOrphanedJobs(ctx)
-=======
-		slog.Info("Performing initial startup maintenance run...")
-		if err := storage.RefreshPendingURLCount(ctx, pendingCounterName); err != nil {
-			slog.Error("Startup: Failed to refresh pending URL count", "error", err)
-		}
-		if err := storage.RefreshNetlocCounts(ctx); err != nil {
-			slog.Error("Startup: Failed to refresh netloc counts cache", "error", err)
-		}
-		if err := storage.ResetStalledJobs(ctx); err != nil {
-			slog.Error("Startup: Failed to reset stalled jobs", "error", err)
-		}
-		if err := storage.ResetOrphanedJobs(ctx); err != nil {
-			slog.Error("Startup: Failed to reset orphaned jobs", "error", err)
-		}
-		if err := storage.ResetStalledClassificationJobs(ctx, "5m"); err != nil {
-			slog.Error("Startup: Failed to reset stalled classification jobs", "error", err)
-		}
-		slog.Info("Initial startup maintenance run complete.")
->>>>>>> d6e82235
 	}()
 
 	for {
@@ -163,49 +124,20 @@
 		case <-ctx.Done():
 			slog.Info("Shutdown signal received. Exiting...")
 			return
-
 		case <-mainTicker.C:
-<<<<<<< HEAD
 			if err := storage.RefreshPendingURLCount(ctx); err != nil {
 				slog.Error("Failed to refresh pending URL count", "error", err)
 			}
 			if err := storage.RefreshTotalURLCount(ctx); err != nil {
 				slog.Error("Failed to refresh total URL count", "error", err)
-=======
-			if err := storage.RefreshPendingURLCount(ctx, pendingCounterName); err != nil {
-				slog.Error("Failed to refresh pending URL count", "error", err)
 			}
-
-		case <-netlocCacheTicker.C:
-			slog.Info("Refreshing netloc counts cache")
-			if err := storage.RefreshNetlocCounts(ctx); err != nil {
-				slog.Error("Failed to refresh netloc counts cache", "error", err)
->>>>>>> d6e82235
-			}
-
 		case <-stalledJobTicker.C:
-<<<<<<< HEAD
 			if err := storage.ResetStalledJobs(ctx); err != nil {
 				slog.Error("Failed to reset stalled jobs", "error", err)
 			}
 		case <-orphanCheckTicker.C:
-=======
-			slog.Info("Resetting stalled crawl/classify jobs in 'urls' table")
-			if err := storage.ResetStalledJobs(ctx); err != nil {
-				slog.Error("Failed to reset stalled jobs", "error", err)
-			}
-
-		case <-orphanCheckTicker.C:
-			slog.Info("Checking for orphaned completed jobs")
->>>>>>> d6e82235
 			if err := storage.ResetOrphanedJobs(ctx); err != nil {
 				slog.Error("Failed to reset orphaned jobs", "error", err)
-			}
-
-		case <-stalledClassifyTicker.C:
-			slog.Info("Resetting stalled classification jobs in 'classification_queue' table")
-			if err := storage.ResetStalledClassificationJobs(ctx, "5m"); err != nil {
-				slog.Error("Failed to reset stalled classification jobs", "error", err)
 			}
 		}
 	}
